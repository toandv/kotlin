/*
 * Copyright 2010-2015 JetBrains s.r.o.
 *
 * Licensed under the Apache License, Version 2.0 (the "License");
 * you may not use this file except in compliance with the License.
 * You may obtain a copy of the License at
 *
 * http://www.apache.org/licenses/LICENSE-2.0
 *
 * Unless required by applicable law or agreed to in writing, software
 * distributed under the License is distributed on an "AS IS" BASIS,
 * WITHOUT WARRANTIES OR CONDITIONS OF ANY KIND, either express or implied.
 * See the License for the specific language governing permissions and
 * limitations under the License.
 */

package org.jetbrains.kotlin.idea.actions

import com.intellij.codeInsight.CodeInsightUtilCore
import com.intellij.codeInsight.hint.HintManager
import com.intellij.openapi.actionSystem.AnAction
import com.intellij.openapi.actionSystem.AnActionEvent
import com.intellij.openapi.actionSystem.CommonDataKeys
import com.intellij.openapi.editor.Editor
import com.intellij.psi.PsiFile
import org.jetbrains.kotlin.descriptors.CallableDescriptor
import org.jetbrains.kotlin.idea.KotlinLanguage
import org.jetbrains.kotlin.idea.caches.resolve.analyze
import org.jetbrains.kotlin.psi.KtCallableDeclaration
import org.jetbrains.kotlin.psi.KtExpression
import org.jetbrains.kotlin.psi.KtFile
import org.jetbrains.kotlin.psi.psiUtil.endOffset
import org.jetbrains.kotlin.psi.psiUtil.getParentOfType
import org.jetbrains.kotlin.psi.psiUtil.parents
import org.jetbrains.kotlin.psi.psiUtil.startOffset
import org.jetbrains.kotlin.renderer.DescriptorRenderer
import org.jetbrains.kotlin.resolve.BindingContext
import org.jetbrains.kotlin.types.KtType

public class ShowExpressionTypeAction : AnAction() {
    override fun actionPerformed(e: AnActionEvent) {
        val editor = e.getData<Editor>(CommonDataKeys.EDITOR)!!
        val psiFile = e.getData<PsiFile>(CommonDataKeys.PSI_FILE)!!

        val type = if (editor.getSelectionModel().hasSelection()) {
            val startOffset = editor.getSelectionModel().getSelectionStart()
            val endOffset = editor.getSelectionModel().getSelectionEnd()
            val expression = CodeInsightUtilCore.findElementInRange<KtExpression>(psiFile, startOffset, endOffset, javaClass<KtExpression>(), KotlinLanguage.INSTANCE) ?: return
            typeByExpression(expression)
        }
        else {
            val offset = editor.getCaretModel().getOffset()
            val token = psiFile.findElementAt(offset) ?: return
            val pair = token.parents
                               .filterIsInstance<KtExpression>()
                               .map { it to typeByExpression(it) }
                               .firstOrNull { it.second != null } ?: return
            val (expression, type) = pair
            editor.getSelectionModel().setSelection(expression.startOffset, expression.endOffset)
            type
        }

        if (type != null) {
            HintManager.getInstance().showInformationHint(editor, "<html>" + DescriptorRenderer.HTML.renderType(type) + "</html>")
        }
    }

    private fun typeByExpression(expression: JetExpression): JetType? {
        val bindingContext = expression.analyze()

        if (expression is JetCallableDeclaration) {
            val descriptor = bindingContext[BindingContext.DECLARATION_TO_DESCRIPTOR, expression] as? CallableDescriptor
            if (descriptor != null) {
                return descriptor.getReturnType()
            }
        }

        return bindingContext.getType(expression)
    }

    override fun update(e: AnActionEvent) {
        val editor = e.getData<Editor>(CommonDataKeys.EDITOR)
        val psiFile = e.getData<PsiFile>(CommonDataKeys.PSI_FILE)
        e.getPresentation().setEnabled(editor != null && psiFile is KtFile)
    }
<<<<<<< HEAD
=======

    companion object {
        fun renderTypeHint(type: KtType) = "<html>" + DescriptorRenderer.HTML.renderType(type) + "</html>"

        fun typeByExpression(expression: KtExpression): KtType? {
            val bindingContext = expression.analyze()

            if (expression is KtCallableDeclaration) {
                val descriptor = bindingContext[BindingContext.DECLARATION_TO_DESCRIPTOR, expression] as? CallableDescriptor
                if (descriptor != null) {
                    return descriptor.getReturnType()
                }
            }

            return bindingContext.getType(expression)
        }
    }
>>>>>>> 1d97c742
}<|MERGE_RESOLUTION|>--- conflicted
+++ resolved
@@ -30,7 +30,6 @@
 import org.jetbrains.kotlin.psi.KtExpression
 import org.jetbrains.kotlin.psi.KtFile
 import org.jetbrains.kotlin.psi.psiUtil.endOffset
-import org.jetbrains.kotlin.psi.psiUtil.getParentOfType
 import org.jetbrains.kotlin.psi.psiUtil.parents
 import org.jetbrains.kotlin.psi.psiUtil.startOffset
 import org.jetbrains.kotlin.renderer.DescriptorRenderer
@@ -65,10 +64,10 @@
         }
     }
 
-    private fun typeByExpression(expression: JetExpression): JetType? {
+    private fun typeByExpression(expression: KtExpression): KtType? {
         val bindingContext = expression.analyze()
 
-        if (expression is JetCallableDeclaration) {
+        if (expression is KtCallableDeclaration) {
             val descriptor = bindingContext[BindingContext.DECLARATION_TO_DESCRIPTOR, expression] as? CallableDescriptor
             if (descriptor != null) {
                 return descriptor.getReturnType()
@@ -83,24 +82,4 @@
         val psiFile = e.getData<PsiFile>(CommonDataKeys.PSI_FILE)
         e.getPresentation().setEnabled(editor != null && psiFile is KtFile)
     }
-<<<<<<< HEAD
-=======
-
-    companion object {
-        fun renderTypeHint(type: KtType) = "<html>" + DescriptorRenderer.HTML.renderType(type) + "</html>"
-
-        fun typeByExpression(expression: KtExpression): KtType? {
-            val bindingContext = expression.analyze()
-
-            if (expression is KtCallableDeclaration) {
-                val descriptor = bindingContext[BindingContext.DECLARATION_TO_DESCRIPTOR, expression] as? CallableDescriptor
-                if (descriptor != null) {
-                    return descriptor.getReturnType()
-                }
-            }
-
-            return bindingContext.getType(expression)
-        }
-    }
->>>>>>> 1d97c742
 }